--- conflicted
+++ resolved
@@ -93,11 +93,8 @@
 					"mysql":      mysql.Factory,
 					"ssh":        ssh.Factory,
 					"rabbitmq":   rabbitmq.Factory,
-<<<<<<< HEAD
 					"database":   database.Factory,
-=======
 					"totp":       totp.Factory,
->>>>>>> 461d658e
 				},
 				ShutdownCh: command.MakeShutdownCh(),
 				SighupCh:   command.MakeSighupCh(),
